--- conflicted
+++ resolved
@@ -7,15 +7,12 @@
 ### Fixes
 
 - `[jest-runtime]` Fix issue where user cannot utilize dynamic import despite specifying `--experimental-vm-modules` Node option ([#15842](https://github.com/jestjs/jest/pull/15842))
-<<<<<<< HEAD
 - `[jest-config]` Fix issue where user cannot toggle `collectCoverage` at project level ([#15588](https://github.com/jestjs/jest/issues/15588))
-=======
 - `[jest-test-sequencer]` Fix issue where failed tests due to compilation errors not getting re-executed even with `--onlyFailures` CLI option ([#15851](https://github.com/jestjs/jest/pull/15851))
 
 ### Chore & Maintenance
 
 - `[docs]` Update V30 migration guide to notify users on `jest.mock()` work with case-sensitive path ([#15849](https://github.com/jestjs/jest/pull/15849))
->>>>>>> 3e87145f
 
 ## 30.2.0
 
